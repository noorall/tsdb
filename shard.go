--- conflicted
+++ resolved
@@ -183,11 +183,7 @@
 		return nil
 	}
 
-<<<<<<< HEAD
-=======
-	tags = s.statTags.Merge(tags)
 	seriesN, _ := s.engine.SeriesCount()
->>>>>>> f2dbe7b9
 	statistics := []models.Statistic{{
 		Name: "shard",
 		Tags: s.defaultTags.Merge(tags),
